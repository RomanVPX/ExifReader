--- conflicted
+++ resolved
@@ -57,7 +57,6 @@
     foundMetaData = false
     @_tags = {}
     @_checkImageHeader()
-<<<<<<< HEAD
     if @_hasExifData()
       foundMetaData = true
       @_readTags()
@@ -66,21 +65,14 @@
       @_readIptcTags()
     if not foundMetaData
       throw new Error 'No Exif data'
-=======
-    @_readTags()
     @_dataView = null
->>>>>>> efa6e124
 
   _checkImageHeader: ->
     if @_dataView.byteLength < @_MIN_DATA_BUFFER_LENGTH or @_dataView.getUint16(0, false) isnt @_JPEG_ID
       throw new Error 'Invalid image format'
-<<<<<<< HEAD
     @_parseAppMarkers(dataView)
-=======
-    @_parseAppMarkers(@_dataView)
     if not @_hasExifData()
       throw new Error 'No Exif data'
->>>>>>> efa6e124
 
   _parseAppMarkers: (dataView) ->
     appMarkerPosition = @_JPEG_ID_SIZE
