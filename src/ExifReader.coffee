--- conflicted
+++ resolved
@@ -1,9 +1,5 @@
 ###
-<<<<<<< HEAD
-# ExifReader 0.2
-=======
 # ExifReader 1.0.1
->>>>>>> 6f0a2bfd
 # http://github.com/mattiasw/exifreader
 # Copyright (C) 2011-2013  Mattias Wallander <mattias@wallander.eu>
 # Licensed under the GNU Lesser General Public License version 3 or later
@@ -409,14 +405,7 @@
         '[Raw OECF table data]'
       }
       0x9000: {'name': 'ExifVersion', 'description': (value) ->
-<<<<<<< HEAD
-        value.map((byte) -> String.fromCharCode(byte)).join ''
-=======
-        string = ''
-        for charCode in value
-          string += String.fromCharCode charCode
-        string
->>>>>>> 6f0a2bfd
+        value.map((charCode) -> String.fromCharCode(charCode)).join ''
       }
       0x9003: 'DateTimeOriginal',
       0x9004: 'DateTimeDigitized',
